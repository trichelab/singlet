--- conflicted
+++ resolved
@@ -1,13 +1,8 @@
 Package: singlet
 Type: Package
 Title: Non-negative Matrix Factorization for single-cell analysis
-<<<<<<< HEAD
-Version: 0.99.36
-Date: 2023-10-17
-=======
-Version: 0.99.6
-Date: 2024-02-27
->>>>>>> 51646589
+Version: 0.99.7
+Date: 2024-10-15
 Author: Zach Debruine <debruinz@gvsu.edu>
 Maintainer: Zach Debruine <debruinz@gvsu.edu>
 Authors@R: c(person("Zach", "DeBruine", 
@@ -55,7 +50,7 @@
     plotly,
     igvR
 VignetteBuilder: knitr
-RoxygenNote: 7.2.3
+RoxygenNote: 7.3.2
 Config/testthat/edition: 3
 URL: https://github.com/zdebruine/singlet
 LazyData: true
